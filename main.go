--- conflicted
+++ resolved
@@ -618,7 +618,6 @@
 	return nil
 }
 
-<<<<<<< HEAD
 func autoSaveOutput(content string, sourcePath string) error {
 	homeDir, err := os.UserHomeDir()
 	if err != nil {
@@ -639,7 +638,8 @@
 
 	utils.PrintColouredMessage("✅", fmt.Sprintf("Automatically saved to %s", filePath), color.FgGreen)
 	return nil
-=======
+}
+
 func runCompletion(cmd *cobra.Command, args []string) {
 	switch args[0] {
 	case "bash":
@@ -655,5 +655,4 @@
 			fmt.Printf("Error generating fish completion: %v\n", err)
 		}
 	}
->>>>>>> 1e728b0b
 }